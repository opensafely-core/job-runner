--- conflicted
+++ resolved
@@ -27,38 +27,37 @@
         ]
 
 
-<<<<<<< HEAD
+def test_handle_tasks_error(db, caplog, responses, live_server, monkeypatch):
+    monkeypatch.setattr("jobrunner.config.agent.TASK_API_ENDPOINT", live_server.url)
+    responses.add_passthru(live_server.url)
+
+    api = StubExecutorAPI()
+
+    task, job_id = api.add_test_runjob_task(ExecutorState.UNKNOWN)
+    api.set_job_transition(
+        job_id, ExecutorState.PREPARED, hook=Mock(side_effect=Exception("task error"))
+    )
+
+    msg = "Some tasks failed, restarting agent loop"
+    with pytest.raises(Exception, match=msg):
+        main.handle_tasks(api)
+
+    spans = get_trace("agent_loop")
+
+    assert spans[0].name == "LOOP_TASK"
+    assert spans[1].name == "AGENT_LOOP"
+    assert spans[1].attributes["handled_tasks"] == 1
+    assert spans[1].attributes["errored_tasks"] == 1
+
+    assert caplog.records[0].msg == "task error"
+
+
 def test_handle_job_full_execution(
     db, freezer, caplog, responses, live_server, monkeypatch
 ):
     monkeypatch.setattr("jobrunner.config.agent.TASK_API_ENDPOINT", live_server.url)
     responses.add_passthru(live_server.url)
 
-=======
-def test_handle_tasks_error(db, caplog):
-    api = StubExecutorAPI()
-
-    task, job_id = api.add_test_runjob_task(ExecutorState.UNKNOWN)
-    api.set_job_transition(
-        job_id, ExecutorState.PREPARED, hook=Mock(side_effect=Exception("task error"))
-    )
-
-    msg = "Some tasks failed, restarting agent loop"
-    with pytest.raises(Exception, match=msg):
-        main.handle_tasks(api)
-
-    spans = get_trace("agent_loop")
-
-    assert spans[0].name == "LOOP_TASK"
-    assert spans[1].name == "AGENT_LOOP"
-    assert spans[1].attributes["handled_tasks"] == 1
-    assert spans[1].attributes["errored_tasks"] == 1
-
-    assert caplog.records[0].msg == "task error"
-
-
-def test_handle_job_full_execution(db, freezer, caplog):
->>>>>>> 100cd162
     caplog.set_level(logging.INFO)
     # move to a whole second boundary for easier timestamp maths
     freezer.move_to("2022-01-01T12:34:56")
