--- conflicted
+++ resolved
@@ -21,10 +21,10 @@
 DATABASE_SCHEMA_FILE = Path(__file__).parent / "schema.sql"
 
 HIGH_PRIVACY_STORAGE_BASE = Path(
-    os.environ.get("HIGH_PRIVACY_STORAGE_BASE", WORK_DIR / "high_privacy")
+        os.environ.get("HIGH_PRIVACY_STORAGE_BASE", WORK_DIR / "high_privacy")
 )
 MEDIUM_PRIVACY_STORAGE_BASE = Path(
-    os.environ.get("MEDIUM_PRIVACY_STORAGE_BASE", WORK_DIR / "medium_privacy")
+        os.environ.get("MEDIUM_PRIVACY_STORAGE_BASE", WORK_DIR / "medium_privacy")
 )
 
 HIGH_PRIVACY_WORKSPACES_DIR = HIGH_PRIVACY_STORAGE_BASE / "workspaces"
@@ -33,7 +33,7 @@
 JOB_LOG_DIR = HIGH_PRIVACY_STORAGE_BASE / "logs"
 
 JOB_SERVER_ENDPOINT = os.environ.get(
-    "JOB_SERVER_ENDPOINT", "https://jobs.opensafely.org/api/v2/"
+        "JOB_SERVER_ENDPOINT", "https://jobs.opensafely.org/api/v2/"
 )
 JOB_SERVER_TOKEN = os.environ.get("JOB_SERVER_TOKEN", "token")
 
@@ -66,7 +66,7 @@
 DOCKER_REGISTRY = os.environ.get("DOCKER_REGISTRY", "")
 
 DATABASE_URLS = {
-    "full": os.environ.get("FULL_DATABASE_URL"),
+    "full" : os.environ.get("FULL_DATABASE_URL"),
     "slice": os.environ.get("SLICE_DATABASE_URL"),
     "dummy": os.environ.get("DUMMY_DATABASE_URL"),
 }
@@ -80,7 +80,7 @@
 
 if bool(PRESTO_TLS_KEY_PATH) != bool(PRESTO_TLS_CERT_PATH):
     raise ConfigException(
-        "Both PRESTO_TLS_KEY_PATH and PRESTO_TLS_CERT_PATH must be defined if either are"
+            "Both PRESTO_TLS_KEY_PATH and PRESTO_TLS_CERT_PATH must be defined if either are"
     )
 
 if PRESTO_TLS_KEY_PATH:
@@ -89,7 +89,7 @@
         PRESTO_TLS_KEY = key_path.read_text()
     else:
         raise ConfigException(
-            f"PRESTO_TLS_KEY_PATH={key_path}, but file does not exist"
+                f"PRESTO_TLS_KEY_PATH={key_path}, but file does not exist"
         )
 
 if PRESTO_TLS_CERT_PATH:
@@ -98,9 +98,8 @@
         PRESTO_TLS_CERT = cert_path.read_text()
     else:
         raise ConfigException(
-            f"PRESTO_TLS_CERT_PATH={cert_path}, but file does not exist"
+                f"PRESTO_TLS_CERT_PATH={cert_path}, but file does not exist"
         )
-
 
 MAX_WORKERS = int(os.environ.get("MAX_WORKERS") or max(cpu_count() - 1, 1))
 
@@ -118,10 +117,9 @@
 
 STATA_LICENSE = os.environ.get("STATA_LICENSE")
 STATA_LICENSE_REPO = os.environ.get(
-    "STATA_LICENSE_REPO",
-    "https://github.com/opensafely/server-instructions.git",
+        "STATA_LICENSE_REPO",
+        "https://github.com/opensafely/server-instructions.git",
 )
-
 
 ACTIONS_GITHUB_ORG = "opensafely-actions"
 ACTIONS_GITHUB_ORG_URL = f"https://github.com/{ACTIONS_GITHUB_ORG}"
@@ -166,14 +164,15 @@
 
 JOB_RESOURCE_WEIGHTS = parse_job_resource_weights("job-resource-weights.ini")
 
-
 STATS_DATABASE_FILE = os.environ.get("STATS_DATABASE_FILE")
 if STATS_DATABASE_FILE:
     STATS_DATABASE_FILE = Path(STATS_DATABASE_FILE)
 
 STATS_POLL_INTERVAL = float(os.environ.get("STATS_POLL_INTERVAL", "10"))
 
-<<<<<<< HEAD
+# feature flag to enable new API abstraction
+EXECUTION_API = os.environ.get("EXECUTION_API", "false").lower() == "true"
+
 # k8s configurations:
 # 1 if want to run the k8s_runner in a local environment, e.g. minikube
 K8S_USE_LOCAL_CONFIG = os.environ.get("K8S_USE_LOCAL_CONFIG", "0") == 1
@@ -191,9 +190,4 @@
 K8S_STORAGE_SIZE = os.environ.get("K8S_STORAGE_SIZE", "20Gi")
 
 # The comma separated list of IP:PORT to be whitelisted by the execution job when `allow_database_access` is True
-K8S_EXECUTION_HOST_WHITELIST = os.environ.get("K8S_EXECUTION_HOST_WHITELIST", "")
-=======
-
-# feature flag to enable new API abstraction
-EXECUTION_API = os.environ.get("EXECUTION_API", "false").lower() == "true"
->>>>>>> b1136d8b
+K8S_EXECUTION_HOST_WHITELIST = os.environ.get("K8S_EXECUTION_HOST_WHITELIST", "")