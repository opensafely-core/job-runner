import dataclasses
import json
import posixpath
import shlex
from pathlib import PurePosixPath, PureWindowsPath
from types import SimpleNamespace

from jobrunner import config
from jobrunner.lib.yaml_utils import YAMLError, parse_yaml

# The magic action name which means "run every action"
RUN_ALL_COMMAND = "run_all"

# The version of `project.yaml` where each feature was introduced
FEATURE_FLAGS_BY_VERSION = {"UNIQUE_OUTPUT_PATH": 2, "EXPECTATIONS_POPULATION": 3}

<<<<<<< HEAD
# Build a config dict in the same format the old code expects
RUN_COMMANDS_CONFIG = {
    image: {"docker_invocation": [f"{config.DOCKER_REGISTRY}{image}"]}
    for image in config.ALLOWED_IMAGES
}

=======
>>>>>>> 4ef28a9c

class ProjectValidationError(Exception):
    pass


class UnknownActionError(ProjectValidationError):
    """
    Exception which carries with it the list of valid action names for display
    to the user
    """

    def __init__(self, message, project):
        super().__init__(message)
        self.valid_actions = [RUN_ALL_COMMAND] + get_all_actions(project)


class InvalidPatternError(ProjectValidationError):
    pass


# Tiny dataclass to capture the specification of a project action
@dataclasses.dataclass
class ActionSpecifiction:
    run: str
    needs: list
    outputs: dict


def parse_and_validate_project_file(project_file):
    """Parse and validate the project file.

    Args:
        project_file: The contents of the project file as an immutable array of bytes.

    Returns:
        A dict representing the project.

    Raises:
        ProjectValidationError: The project could not be parsed, or was not valid
    """
    try:
        project = parse_yaml(project_file, name="project.yaml")
    except YAMLError as e:
        raise ProjectValidationError(*e.args)
    return validate_project_and_set_defaults(project)


# Copied almost verbatim from the original job-runner
def validate_project_and_set_defaults(project):
    """Check that a dictionary of project actions is valid, and set any defaults"""
    feat = get_feature_flags_for_version(project.get("version"))
    seen_runs = []
    seen_output_files = []
    if feat.EXPECTATIONS_POPULATION:
        if "expectations" not in project:
            raise ProjectValidationError("Project must include `expectations` section")
        if "population_size" not in project["expectations"]:
            raise ProjectValidationError(
                "Project `expectations` section must include `population` section",
            )
        try:
            int(project["expectations"]["population_size"])
        except TypeError:
            raise ProjectValidationError(
                "Project expectations population size must be a number",
            )
    else:
        project["expectations"] = {}
        project["expectations"]["population_size"] = 1000

    project_actions = project["actions"]

    for action_id, action_config in project_actions.items():
        if is_generate_cohort_command(shlex.split(action_config["run"])):
            if len(action_config["outputs"]) != 1:
                raise ProjectValidationError(
                    f"A `generate_cohort` action must have exactly one output; {action_id} had {len(action_config['outputs'])}",
                )

        # Check a `generate_cohort` command only generates a single output
        # Check outputs are permitted
        for privacy_level, output in action_config["outputs"].items():
            permitted_privacy_levels = [
                "highly_sensitive",
                "moderately_sensitive",
                "minimally_sensitive",
            ]
            if privacy_level not in permitted_privacy_levels:
                raise ProjectValidationError(
                    f"{privacy_level} is not valid (must be one of {', '.join(permitted_privacy_levels)})",
                )

            for output_id, filename in output.items():
                try:
                    assert_valid_glob_pattern(filename)
                except InvalidPatternError as e:
                    raise ProjectValidationError(
                        f"Output path {filename} is not permitted: {e}"
                    )

                if feat.UNIQUE_OUTPUT_PATH and filename in seen_output_files:
                    raise ProjectValidationError(
                        f"Output path {filename} is not unique"
                    )
                seen_output_files.append(filename)

        command, *args = shlex.split(action_config["run"])
        name, _, version = command.partition(":")
        if not version:
            raise ProjectValidationError(
                f"{name} must have a version specified (e.g. {name}:0.5.2)",
            )
        # Check the run command + args signature appears only once in
        # a project
        run_signature = f"{name}_{args}"
        if run_signature in seen_runs:
            raise ProjectValidationError(
                f"{name} {' '.join(args)} appears more than once"
            )
        seen_runs.append(run_signature)

        for dependency in action_config.get("needs", []):
            if dependency not in project_actions:
                if " " in dependency:
                    raise ProjectValidationError(
                        f"`needs` actions in '{action_id}' should be separated"
                        f" with commas:\n{', '.join(dependency.split())}"
                    )
                raise ProjectValidationError(
                    f"Action '{action_id}' lists unknown action '{dependency}'"
                    f" in its `needs` config"
                )

    return project


def get_action_specification(project, action_id):
    """Get a specification for the action from the project.

    Args:
        project: A dict representing the project.
        action_id: The string ID of the action.

    Returns:
        An instance of ActionSpecification.

    Raises:
        UnknownActionError: The action was not found in the project.
        ProjectValidationError: The project was not valid.
    """
    try:
        action_spec = project["actions"][action_id]
    except KeyError:
        raise UnknownActionError(
            f"Action '{action_id}' not found in project.yaml", project
        )
    run_command = action_spec["run"]
    if "config" in action_spec:
        run_command = add_config_to_run_command(run_command, action_spec["config"])
    run_args = shlex.split(run_command)

    # Special case handling for the `cohortextractor generate_cohort` command
    if is_generate_cohort_command(run_args, require_version=1):
        # Set the size of the dummy data population, if that's what we're
        # generating.  Possibly this should be moved to the study definition
        # anyway, which would make this unnecessary.
        if config.USING_DUMMY_DATA_BACKEND:
            if "dummy_data_file" in action_spec:
                run_command += f" --dummy-data-file={action_spec['dummy_data_file']}"
            else:
                size = int(project["expectations"]["population_size"])
                run_command += f" --expectations-population={size}"
        # Automatically configure the cohortextractor to produce output in the
        # directory the `outputs` spec is expecting. Longer term I'd like to
        # just make it an error if the directories don't match, rather than
        # silently fixing it. (We can use the project versioning system to
        # ensure this doesn't break existing studies.)
        output_dirs = get_output_dirs(action_spec["outputs"])
        if len(output_dirs) != 1:
            # If we detect multiple output directories but the command
            # explicitly specifies an output directory then we assume the user
            # knows what they're doing and don't attempt to modify the output
            # directory or throw an error
            if not args_include(run_args, "--output-dir"):
                raise ProjectValidationError(
                    f"generate_cohort command should produce output in only one "
                    f"directory, found {len(output_dirs)}:\n"
                    + "\n".join([f" - {d}/" for d in output_dirs])
                )
        else:
            run_command += f" --output-dir={output_dirs[0]}"

    elif is_generate_cohort_command(run_args, require_version=2):
        # cohortextractor Version 2 expects all command line arguments to be
        # specified in the run command
        if config.USING_DUMMY_DATA_BACKEND and "--dummy-data-file" not in run_command:
            raise ProjectValidationError(
                "--dummy-data-file is required for a local run"
            )

        # There is one and only one output file in the outputs spec (verified
        # in validate_project_and_set_defaults())
        output_file = next(
            output_file
            for output in action_spec["outputs"].values()
            for output_file in output.values()
        )
        if output_file not in run_command:
            raise ProjectValidationError(
                "--output in run command and outputs must match"
            )

    elif is_generate_cohort_command(run_args):
        raise RuntimeError("Unhandled cohortextractor version")

    return ActionSpecifiction(
        run=run_command,
        needs=action_spec.get("needs", []),
        outputs=action_spec["outputs"],
    )


def add_config_to_run_command(run_command, config):
    """Add --config flag to command.

    For commands that require complex config, users can supply a config key in
    project.yaml.  We serialize this as JSON, and pass it to the command with the
    --config flag.
    """
    config_as_json = json.dumps(config).replace("'", r"\u0027")
    return f"{run_command} --config '{config_as_json}'"


def is_generate_cohort_command(args, require_version=None):
    """
    The `cohortextractor generate_cohort` command gets special treatment in
    various places (e.g. it's the only command which gets access to the
    database) so it's helpful to have a single function for identifying it
    """
    assert not isinstance(args, str)
    version_found = None
    if len(args) > 1:
        if args[0].startswith("cohortextractor:") and args[1] == "generate_cohort":
            version_found = 1
        if args[0].startswith("cohortextractor-v2:"):
            version_found = 2
    # If we're not looking for a specific version then return True if any
    # version found
    if require_version is None:
        return version_found is not None
    # Otherwise return True only if specified version found
    else:
        return version_found == require_version


def args_include(args, target_arg):
    return any(arg == target_arg or arg.startswith(f"{target_arg}=") for arg in args)


def get_all_actions(project):
    # We ignore any manually defined run_all action (in later project versions
    # this will be an error). We use a list comprehension rather than set
    # operators as previously so we preserve the original order.
    return [action for action in project["actions"].keys() if action != RUN_ALL_COMMAND]


def get_all_output_patterns_from_project_file(project_file):
    project = parse_and_validate_project_file(project_file)
    all_patterns = set()
    for action in project["actions"].values():
        for patterns in action["outputs"].values():
            all_patterns.update(patterns.values())
    return list(all_patterns)


def get_output_dirs(output_spec):
    """
    Given the set of output files specified by an action, return a list of the
    unique directory names of those outputs
    """
    filenames = []
    for group in output_spec.values():
        filenames.extend(group.values())
    dirs = set(PurePosixPath(filename).parent for filename in filenames)
    return list(dirs)


def get_feature_flags_for_version(version):
    latest_version = max(FEATURE_FLAGS_BY_VERSION.values())
    if version is None:
        raise ProjectValidationError(
            f"Project file must have a `version` attribute specifying which "
            f"version of the project configuration format it uses (current "
            f"latest version is {latest_version})"
        )
    try:
        version = float(version)
    except (TypeError, ValueError):
        raise ProjectValidationError(
            f"`version` must be a number between 1 and {latest_version}"
        )
    feat = SimpleNamespace()
    matched_any = False
    for k, v in FEATURE_FLAGS_BY_VERSION.items():
        if v <= version:
            setattr(feat, k, True)
            matched_any = True
        else:
            setattr(feat, k, False)
    if version > 1 and not matched_any:
        raise ProjectValidationError(
            f"`version` must be a number between 1 and {latest_version}"
        )
    return feat


def assert_valid_glob_pattern(pattern):
    """
    These patterns get converted into regular expressions and matched
    with a `find` command so there shouldn't be any possibility of a path
    traversal attack anyway. But it's still good to ensure that they are
    well-formed.
    """
    # Only POSIX slashes please
    if "\\" in pattern:
        raise InvalidPatternError("contains back slashes (use forward slashes only)")
    # These aren't unsafe, but they won't behave as expected so we shouldn't let
    # people use them
    for expr in ("**", "?", "["):
        if expr in pattern:
            raise InvalidPatternError(
                f"contains '{expr}' (only the * wildcard character is supported)"
            )
    if pattern.endswith("/"):
        raise InvalidPatternError(
            "looks like a directory (only files should be specified)"
        )
    # Check that the path is in normal form
    if posixpath.normpath(pattern) != pattern:
        raise InvalidPatternError(
            "is not in standard form (contains double slashes or '..' elements)"
        )
    # This is the directory we use for storing metadata about action runs and
    # we don't want outputs getting mixed up in it.
    if pattern == "metadata" or pattern.startswith("metadata/"):
        raise InvalidPatternError("should not include the metadata directory")
    # Windows has a different notion of absolute paths (e.g c:/foo) so we check
    # for both platforms
    if PurePosixPath(pattern).is_absolute() or PureWindowsPath(pattern).is_absolute():
        raise InvalidPatternError("is an absolute path")<|MERGE_RESOLUTION|>--- conflicted
+++ resolved
@@ -14,15 +14,6 @@
 # The version of `project.yaml` where each feature was introduced
 FEATURE_FLAGS_BY_VERSION = {"UNIQUE_OUTPUT_PATH": 2, "EXPECTATIONS_POPULATION": 3}
 
-<<<<<<< HEAD
-# Build a config dict in the same format the old code expects
-RUN_COMMANDS_CONFIG = {
-    image: {"docker_invocation": [f"{config.DOCKER_REGISTRY}{image}"]}
-    for image in config.ALLOWED_IMAGES
-}
-
-=======
->>>>>>> 4ef28a9c
 
 class ProjectValidationError(Exception):
     pass
