import copy
import logging
import os
import re
import shlex
from types import SimpleNamespace

import networkx as nx
import yaml

from jobrunner.exceptions import ProjectValidationError
from jobrunner.utils import (
    all_output_paths_for_action,
    getlogger,
    make_volume_name,
    needs_run,
    safe_join,
)

logger = getlogger(__name__)
baselogger = logging.LoggerAdapter(logger, {"job_id": "-"})

# These numbers correspond to "levels" as described in our security
# documentation
PRIVACY_LEVEL_HIGH = 3
PRIVACY_LEVEL_MEDIUM = 4

# The keys of this dictionary are all the supported `run` commands in
# jobs
RUN_COMMANDS_CONFIG = {
    "cohortextractor": {
        "docker_invocation": ["docker.opensafely.org/cohortextractor"],
    },
    "stata-mp": {"docker_invocation": ["docker.opensafely.org/stata-mp"]},
    "r": {"docker_invocation": ["docker.opensafely.org/r"]},
    "jupyter": {"docker_invocation": ["docker.opensafely.org/jupyter"]},
}

# The version of `project.yaml` where each feature was introduced
FEATURE_FLAGS_BY_VERSION = {"UNIQUE_OUTPUT_PATH": 2, "EXPECTATIONS_POPULATION": 3}


def escape_braces(unescaped_string):
    """Escape braces so that they will be preserved through a string
    `format()` operation

    """
    return unescaped_string.replace("{", "{{").replace("}", "}}")


def variables_in_string(string_with_variables, variable_name_only=False):
    """Return a list of variables of the form `${{ var }}` (or `${{var}}`)
    in the given string.

    Setting the `variable_name_only` flag will a list of variables of
    the form `var`

    """
    matches = re.findall(
        r"(\$\{\{ ?([A-Za-z][A-Za-z0-9.-_]+) ?\}\})", string_with_variables
    )
    if variable_name_only:
        return [x[1] for x in matches]
    else:
        return [x[0] for x in matches]


def get_feature_flags_for_version(version):
    feat = SimpleNamespace()
    matched_any = False
    for k, v in FEATURE_FLAGS_BY_VERSION.items():
        if v <= version:
            setattr(feat, k, True)
            matched_any = True
        else:
            setattr(feat, k, False)
    if version > 1 and not matched_any:
        raise ProjectValidationError(
            "Project file must specify a valid version (currently only <= 2)",
            report_args=True,
        )
    return feat


def validate_project(workdir, project):
    """Check that a dictionary of project actions is valid, and set any defaults"""
    feat = get_feature_flags_for_version(float(project["version"]))
    seen_runs = []
    seen_output_files = []
    if feat.EXPECTATIONS_POPULATION:
        if "expectations" not in project:
            raise ProjectValidationError(
                "Project must include `expectations` section", report_args=True
            )
        if "population_size" not in project["expectations"]:
            raise ProjectValidationError(
                "Project `expectations` section must include `population` section",
                report_args=True,
            )
        try:
            int(project["expectations"]["population_size"])
        except TypeError:
            raise ProjectValidationError(
                "Project expectations population size must be a number",
                report_args=True,
            )
    else:
        project["expectations"] = {}
        project["expectations"]["population_size"] = 1000

    project_actions = project["actions"]

    for action_id, action_config in project_actions.items():
        parts = shlex.split(action_config["run"])
        if parts[0].startswith("cohortextractor"):
            if len(parts) > 1 and parts[1] == "generate_cohort":
                if len(action_config["outputs"]) != 1:
                    raise ProjectValidationError(
                        f"A `generate_cohort` action must have exactly one output; {action_id} had {len(action_config['outputs'])}",
                        report_args=True,
                    )

        # Check a `generate_cohort` command only generates a single output
        # Check outputs are permitted
        for privacy_level, output in action_config["outputs"].items():
            permitted_privacy_levels = [
                "highly_sensitive",
                "moderately_sensitive",
                "minimally_sensitive",
            ]
            if privacy_level not in permitted_privacy_levels:
                raise ProjectValidationError(
                    f"{privacy_level} is not valid (must be one of {', '.join(permitted_privacy_levels)})",
                    report_args=True,
                )

            for output_id, filename in output.items():
                try:
                    safe_join(workdir, filename)
                except AssertionError:
                    raise ProjectValidationError(
                        f"Output path {filename} is not permitted", report_args=True
                    )

                if feat.UNIQUE_OUTPUT_PATH and filename in seen_output_files:
                    raise ProjectValidationError(
                        f"Output path {filename} is not unique", report_args=True
                    )
                seen_output_files.append(filename)
        # Check it's a permitted run command
        name, version, args = split_and_format_run_command(action_config["run"])
        if name not in RUN_COMMANDS_CONFIG:
            raise ProjectValidationError(
                f"{name} is not a supported command", report_args=True
            )
        if not version:
            raise ProjectValidationError(
                f"{name} must have a version specified (e.g. {name}:0.5.2)",
                report_args=True,
            )
        # Check the run command + args signature appears only once in
        # a project
        run_signature = f"{name}_{args}"
        if run_signature in seen_runs:
            raise ProjectValidationError(
                f"{name} {' '.join(args)} appears more than once", report_args=True
            )
        seen_runs.append(run_signature)

        # Check any variables are supported
        for v in variables_in_string(action_config["run"]):
            if not v.replace(" ", "").startswith("${{needs"):
                raise ProjectValidationError(
                    f"Unsupported variable {v}", report_args=True
                )
            try:
                _, action_id, outputs_key, privacy_level, output_id = v.split(".")
                if outputs_key != "outputs":
                    raise ProjectValidationError(
                        f"Unable to find variable {v}", report_args=True
                    )
            except ValueError:
                raise ProjectValidationError(
                    f"Unable to find variable {v}", report_args=True
                )
    return project


def interpolate_variables(args, dependency_actions):
    """Given a list of arguments, each a single string token, replace any
    that are variables using a dotted lookup against the supplied
    dependencies dictionary

    """
    interpolated_args = []
    for arg in args:
        variables = variables_in_string(arg, variable_name_only=True)
        if variables:
            try:
                # at this point, the command string has been
                # shell-split into separate tokens, so there is only
                # ever a single variable to interpolate
                _, action_id, variable_kind, privacy_level, variable_id = variables[
                    0
                ].split(".")
                dependency_action = dependency_actions[action_id]
                dependency_outputs = dependency_action[variable_kind]
                privacy_level = dependency_outputs[privacy_level]
                filename = privacy_level[variable_id]
                if variable_kind == "outputs":
                    # When copying outputs into the workspace, we
                    # namespace them by action_id, to avoid filename
                    # clashes
                    arg = os.path.join(action_id, variable_id, filename)
                else:
                    raise ProjectValidationError(
                        "Only variables of kind `outputs` are currently supported",
                        report_args=True,
                    )
            except (KeyError, ValueError):
                raise ProjectValidationError(
                    f"No output corresponding to {arg} was found", report_args=True
                )
        interpolated_args.append(arg)
    return interpolated_args


def split_and_format_run_command(run_command):
    """A `run` command is in the form of `run_token:optional_version [args]`.

    Shell-split this into its constituent parts, with any substitution
    tokens normalized and escaped for later parsing and formatting.

    """
    for v in variables_in_string(run_command):
        # Remove spaces to prevent shell escaping from thinking these
        # are different tokens
        run_command = run_command.replace(v, v.replace(" ", ""))
        # Escape braces to prevent python `format()` from coverting
        # doubled braces in single ones
        run_command = escape_braces(run_command)

    parts = shlex.split(run_command)
    # Commands are in the form command:version
    if ":" in parts[0]:
        run_token, version = parts[0].split(":")
    else:
        run_token = parts[0]
        version = None

    return run_token, version, parts[1:]


def add_runtime_metadata(
    action_from_project,
    requested_action_id=None,
    workspace=None,
    callback_url=None,
    expectations_population=None,
    **kwargs,
):
    """Given a run command specified in project.yaml, validate that it is
    permitted, and return how it should be invoked for `docker run`

    Adds docker_invocation, privacy_level, database_url, and
    container_name to the `action` dict.

    """
    job_config = copy.deepcopy(kwargs)
    action_from_project = copy.deepcopy(action_from_project)
    job_config.update(action_from_project)
    job_config["action_id"] = requested_action_id

    command = job_config["run"]
    name, version, user_args = split_and_format_run_command(command)

    # Convert human-readable database name into DATABASE_URL
    if job_config["backend"] != "expectations":
        job_config["database_url"] = os.environ[
            f"{workspace['db'].upper()}_DATABASE_URL"
        ]
        job_config["temp_database_name"] = os.environ["TEMP_DATABASE_NAME"]
    info = copy.deepcopy(RUN_COMMANDS_CONFIG[name])

    # Other metadata required to run and/or debug containers
    job_config["callback_url"] = callback_url
    job_config["workspace"] = workspace
    job_config["container_name"] = make_container_name(
        make_volume_name(job_config) + "-" + job_config["action_id"]
    )
    job_config["output_locations"] = all_output_paths_for_action(job_config)
    job_config["needs_run"] = needs_run(job_config)

    # Convert the command name into a full set of arguments that can
    # be passed to `docker run`, but preserving user-defined variables
    # in the form `${{ variable }}` for interpolation later (after the
    # dependences have been walked)
    docker_image_name, *docker_args = info["docker_invocation"]
    if version:
        docker_image_name = f"{docker_image_name}:{version}"

    if user_args[0] == "generate_cohort":
        # Substitute database_url for expecations_population
        if job_config["backend"] == "expectations":
<<<<<<< HEAD
            user_args.append(f"--expectations-population={expectations_population}")
=======
            user_args.append("--expectations-population=10000")
>>>>>>> d296e0d6
        else:
            docker_args.extend(["-e", "DATABASE_URL={database_url}"])
            docker_args.extend(["-e", "TEMP_DATABASE_NAME={temp_database_name}"])
        cohort_output_location = job_config["output_locations"][0]["relative_path"]
        output_dir = os.path.join("/workspace", os.path.dirname(cohort_output_location))
        user_args.append(f"--output-dir={output_dir}")

    # Interpolate variables from the job_config into user-supplied
    # arguments. Currently, only `database_url` is useful.
    all_args = docker_args + [docker_image_name] + user_args
    all_args = [arg.format(**job_config) for arg in all_args]

    job_config["docker_invocation"] = all_args
    return job_config


def parse_project_yaml(workdir, job_spec):
    """Given a checkout of an OpenSAFELY repo containing a `project.yml`,
    check the provided job can run, and if so, update it with
    information about how to run it in a docker container.

    If the job has unfinished dependencies, a DependencyNotFinished
    exception is raised.

    """
    with open(os.path.join(workdir, "project.yaml"), "r") as f:
        project = yaml.safe_load(f)

    project = validate_project(workdir, project)

    project_actions = project["actions"]
    requested_action_id = job_spec["action_id"]
    if requested_action_id not in project_actions:
<<<<<<< HEAD
        raise ProjectValidationError(requested_action_id)
    expectations_population = int(project["expectations"]["population_size"])
=======
        raise ProjectValidationError(
            f"Requested action {requested_action_id} not found in project.yaml",
            report_args=True,
        )
>>>>>>> d296e0d6
    job_config = job_spec.copy()
    job_config["workdir"] = workdir
    # Build dependency graph
    graph = nx.DiGraph()
    for action_id, action_config in project_actions.items():
        project_actions[action_id]["action_id"] = action_id
        graph.add_node(action_id)
        for dependency_id in action_config.get("needs", []):
            graph.add_node(dependency_id)
            graph.add_edge(dependency_id, action_id)
    sorted_graph = nx.algorithms.dag.topological_sort(graph)
    dependencies = nx.algorithms.dag.ancestors(graph, source=requested_action_id)
    sorted_dependencies = [x for x in sorted_graph if x in dependencies]

    # Compute runtime metadata for the job we're interested
    job_action = add_runtime_metadata(
        project_actions[requested_action_id],
        requested_action_id=requested_action_id,
        expectations_population=expectations_population,
        **job_config,
    )

    # Do the same thing for dependencies, and also assert that they've
    # completed by checking their expected output exists
    dependency_actions = {}
    any_needs_run = False
    if not job_config["force_run_dependencies"]:
        job_config["force_run"] = False

    for dependency_action_id in sorted_dependencies:
        # Adds docker_invocation and output files locations to the
        # config
        action = add_runtime_metadata(
            project_actions[dependency_action_id],
            requested_action_id=dependency_action_id,
            expectations_population=expectations_population,
            **job_config,
        )

        action["docker_invocation"] = interpolate_variables(
            action["docker_invocation"], dependency_actions
        )
        action["needed_by_id"] = job_spec["pk"]
        if any_needs_run or action["needs_run"]:
            any_needs_run = True
            action["needs_run"] = True
        dependency_actions[dependency_action_id] = action

    # Add the inputs accrued from the previous dependencies
    for dependency_action_id in sorted_dependencies:
        inputs = []
        for predecessor in graph.predecessors(dependency_action_id):
            inputs.extend(dependency_actions[predecessor]["output_locations"])
        dependency_actions[dependency_action_id]["inputs"] = inputs

    # And do the same for the requested job
    inputs = []
    for predecessor in graph.predecessors(requested_action_id):
        inputs.extend(dependency_actions[predecessor]["output_locations"])
    job_action["inputs"] = inputs

    if any_needs_run:
        job_action["needs_run"] = True
    job_action["inputs"] = inputs
    # Now interpolate user-provided variables into docker
    # invocation. This must happen after metadata has been added to
    # the dependencies, as variables can reference the ouputs of other
    # actions
    job_action["docker_invocation"] = interpolate_variables(
        job_action["docker_invocation"], dependency_actions
    )

    job_config.update(job_action)
    job_config["dependencies"] = dependency_actions
    return job_config


def make_container_name(input_string):
    """Convert `input_string` to a valid docker container name"""
    container_name = re.sub(r"[^a-zA-Z0-9]", "-", input_string)
    # Remove any leading dashes, as docker requires images begin with [:alnum:]
    if container_name.startswith("-"):
        container_name = container_name[1:]
    return container_name<|MERGE_RESOLUTION|>--- conflicted
+++ resolved
@@ -302,11 +302,7 @@
     if user_args[0] == "generate_cohort":
         # Substitute database_url for expecations_population
         if job_config["backend"] == "expectations":
-<<<<<<< HEAD
             user_args.append(f"--expectations-population={expectations_population}")
-=======
-            user_args.append("--expectations-population=10000")
->>>>>>> d296e0d6
         else:
             docker_args.extend(["-e", "DATABASE_URL={database_url}"])
             docker_args.extend(["-e", "TEMP_DATABASE_NAME={temp_database_name}"])
@@ -340,15 +336,11 @@
     project_actions = project["actions"]
     requested_action_id = job_spec["action_id"]
     if requested_action_id not in project_actions:
-<<<<<<< HEAD
-        raise ProjectValidationError(requested_action_id)
-    expectations_population = int(project["expectations"]["population_size"])
-=======
         raise ProjectValidationError(
             f"Requested action {requested_action_id} not found in project.yaml",
             report_args=True,
         )
->>>>>>> d296e0d6
+    expectations_population = int(project["expectations"]["population_size"])
     job_config = job_spec.copy()
     job_config["workdir"] = workdir
     # Build dependency graph
