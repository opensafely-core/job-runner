--- conflicted
+++ resolved
@@ -56,24 +56,13 @@
     timestamp_ns: Optional timestamp (in ns) of this state change. Can be None for tasks that
     do not involve state changes.
     """
-<<<<<<< HEAD
 
     post_data = {
         "task_id": task.id,
         "stage": stage,
         "results": results,
         "complete": complete,
+        "timestamp_ns": timestamp_ns,
     }
 
-    post_json("task/update/", {"payload": json.dumps(post_data)})
-=======
-    # Cheating! This will eventaully be an HTTP API call to the controller but we just
-    # do a direct function call for now
-    controller_task_api.handle_task_update(
-        task_id=task.id,
-        stage=stage,
-        results=results,
-        complete=complete,
-        timestamp_ns=timestamp_ns,
-    )
->>>>>>> 100cd162
+    post_json("task/update/", {"payload": json.dumps(post_data)})